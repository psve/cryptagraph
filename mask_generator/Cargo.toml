--- conflicted
+++ resolved
@@ -7,13 +7,8 @@
 time = "*"
 structopt = "*"
 structopt-derive = "*"
-<<<<<<< HEAD
 bloom_filter = { path = "../bloom_filter" }
-=======
-bloom = "*"
-bloom_filter = "*"
 
 [[bin]]
 name = "generate"
-path = "src/bin_generate.rs"
->>>>>>> ea272b1b
+path = "src/bin_generate.rs"